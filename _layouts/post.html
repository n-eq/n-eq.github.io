--- conflicted
+++ resolved
@@ -21,17 +21,9 @@
   </p>
 
   <small>{% include read_time.html post=page %}</small>
-<<<<<<< HEAD
-
-  <hr>
-
-  {{ content | toc }}
-=======
   <hr>
 
   {{ content }}
-
->>>>>>> 8ec98366
 </article>
 
 <nav class="pagination">
