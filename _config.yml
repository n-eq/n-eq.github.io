--- conflicted
+++ resolved
@@ -18,11 +18,7 @@
 plugins:
   - jekyll-seo-tag
   - jekyll-feed
-<<<<<<< HEAD
-  - jekyll-last-modified-at
   - jekyll-toc
-=======
->>>>>>> 950bd268
 
 twitter:
     username: neqneqneq
