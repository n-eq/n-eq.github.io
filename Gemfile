--- conflicted
+++ resolved
@@ -3,9 +3,7 @@
   gem "jekyll-feed"
   gem "jekyll-seo-tag"
   gem "jekyll-last-modified-at"
-<<<<<<< HEAD
   gem "jekyll-toc"
-=======
   # Lock `http_parser.rb` gem to `v0.6.x` on JRuby builds since newer versions of the gem
   # do not have a Java counterpart.
   gem "http_parser.rb", "~> 0.6.0", :platforms => [:jruby]
@@ -13,7 +11,6 @@
   gem "jekyll-theme-midnight", "~> 0.0.4"
   gem "kramdown-parser-gfm"
   gem "webrick"
->>>>>>> 8ec98366
 end
 
 # Windows and JRuby does not include zoneinfo files, so bundle the tzinfo-data gem
