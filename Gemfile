source "https://rubygems.org"
group :jekyll_plugins do
  gem "jekyll-feed"
  gem "jekyll-seo-tag"
<<<<<<< HEAD
  gem "jekyll-last-modified-at"
  gem "jekyll-toc"
=======
>>>>>>> 950bd268
  # Lock `http_parser.rb` gem to `v0.6.x` on JRuby builds since newer versions of the gem
  # do not have a Java counterpart.
  gem "http_parser.rb", "~> 0.6.0", :platforms => [:jruby]
  gem "github-pages"
  gem "jekyll-theme-midnight"
  gem "kramdown-parser-gfm"
  gem "webrick"
end

# Windows and JRuby does not include zoneinfo files, so bundle the tzinfo-data gem
# and associated library.
platforms :mingw, :x64_mingw, :mswin, :jruby do
  gem "tzinfo", ">= 1", "< 3"
  gem "tzinfo-data"
end<|MERGE_RESOLUTION|>--- conflicted
+++ resolved
@@ -2,11 +2,7 @@
 group :jekyll_plugins do
   gem "jekyll-feed"
   gem "jekyll-seo-tag"
-<<<<<<< HEAD
-  gem "jekyll-last-modified-at"
   gem "jekyll-toc"
-=======
->>>>>>> 950bd268
   # Lock `http_parser.rb` gem to `v0.6.x` on JRuby builds since newer versions of the gem
   # do not have a Java counterpart.
   gem "http_parser.rb", "~> 0.6.0", :platforms => [:jruby]
